--- conflicted
+++ resolved
@@ -288,10 +288,7 @@
 		}
 	}
 
-<<<<<<< HEAD
-=======
 	onenand_async.sync_write = true;
->>>>>>> b562e44f
 	omap2_onenand_calc_async_timings(&t);
 
 	ret = gpmc_cs_program_settings(gpmc_onenand_data->cs, &onenand_async);
