/*
 *  arch/powerpc/kernel/mpic.c
 *
 *  Driver for interrupt controllers following the OpenPIC standard, the
 *  common implementation beeing IBM's MPIC. This driver also can deal
 *  with various broken implementations of this HW.
 *
 *  Copyright (C) 2004 Benjamin Herrenschmidt, IBM Corp.
 *
 *  This file is subject to the terms and conditions of the GNU General Public
 *  License.  See the file COPYING in the main directory of this archive
 *  for more details.
 */

#undef DEBUG
#undef DEBUG_IPI
#undef DEBUG_IRQ
#undef DEBUG_LOW

#include <linux/types.h>
#include <linux/kernel.h>
#include <linux/init.h>
#include <linux/irq.h>
#include <linux/smp.h>
#include <linux/interrupt.h>
#include <linux/bootmem.h>
#include <linux/spinlock.h>
#include <linux/pci.h>
#include <linux/slab.h>

#include <asm/ptrace.h>
#include <asm/signal.h>
#include <asm/io.h>
#include <asm/pgtable.h>
#include <asm/irq.h>
#include <asm/machdep.h>
#include <asm/mpic.h>
#include <asm/smp.h>

#include "mpic.h"

#ifdef DEBUG
#define DBG(fmt...) printk(fmt)
#else
#define DBG(fmt...)
#endif

static struct mpic *mpics;
static struct mpic *mpic_primary;
static DEFINE_RAW_SPINLOCK(mpic_lock);

#ifdef CONFIG_PPC32	/* XXX for now */
#ifdef CONFIG_IRQ_ALL_CPUS
#define distribute_irqs	(1)
#else
#define distribute_irqs	(0)
#endif
#endif

#ifdef CONFIG_MPIC_WEIRD
static u32 mpic_infos[][MPIC_IDX_END] = {
	[0] = {	/* Original OpenPIC compatible MPIC */
		MPIC_GREG_BASE,
		MPIC_GREG_FEATURE_0,
		MPIC_GREG_GLOBAL_CONF_0,
		MPIC_GREG_VENDOR_ID,
		MPIC_GREG_IPI_VECTOR_PRI_0,
		MPIC_GREG_IPI_STRIDE,
		MPIC_GREG_SPURIOUS,
		MPIC_GREG_TIMER_FREQ,

		MPIC_TIMER_BASE,
		MPIC_TIMER_STRIDE,
		MPIC_TIMER_CURRENT_CNT,
		MPIC_TIMER_BASE_CNT,
		MPIC_TIMER_VECTOR_PRI,
		MPIC_TIMER_DESTINATION,

		MPIC_CPU_BASE,
		MPIC_CPU_STRIDE,
		MPIC_CPU_IPI_DISPATCH_0,
		MPIC_CPU_IPI_DISPATCH_STRIDE,
		MPIC_CPU_CURRENT_TASK_PRI,
		MPIC_CPU_WHOAMI,
		MPIC_CPU_INTACK,
		MPIC_CPU_EOI,
		MPIC_CPU_MCACK,

		MPIC_IRQ_BASE,
		MPIC_IRQ_STRIDE,
		MPIC_IRQ_VECTOR_PRI,
		MPIC_VECPRI_VECTOR_MASK,
		MPIC_VECPRI_POLARITY_POSITIVE,
		MPIC_VECPRI_POLARITY_NEGATIVE,
		MPIC_VECPRI_SENSE_LEVEL,
		MPIC_VECPRI_SENSE_EDGE,
		MPIC_VECPRI_POLARITY_MASK,
		MPIC_VECPRI_SENSE_MASK,
		MPIC_IRQ_DESTINATION
	},
	[1] = {	/* Tsi108/109 PIC */
		TSI108_GREG_BASE,
		TSI108_GREG_FEATURE_0,
		TSI108_GREG_GLOBAL_CONF_0,
		TSI108_GREG_VENDOR_ID,
		TSI108_GREG_IPI_VECTOR_PRI_0,
		TSI108_GREG_IPI_STRIDE,
		TSI108_GREG_SPURIOUS,
		TSI108_GREG_TIMER_FREQ,

		TSI108_TIMER_BASE,
		TSI108_TIMER_STRIDE,
		TSI108_TIMER_CURRENT_CNT,
		TSI108_TIMER_BASE_CNT,
		TSI108_TIMER_VECTOR_PRI,
		TSI108_TIMER_DESTINATION,

		TSI108_CPU_BASE,
		TSI108_CPU_STRIDE,
		TSI108_CPU_IPI_DISPATCH_0,
		TSI108_CPU_IPI_DISPATCH_STRIDE,
		TSI108_CPU_CURRENT_TASK_PRI,
		TSI108_CPU_WHOAMI,
		TSI108_CPU_INTACK,
		TSI108_CPU_EOI,
		TSI108_CPU_MCACK,

		TSI108_IRQ_BASE,
		TSI108_IRQ_STRIDE,
		TSI108_IRQ_VECTOR_PRI,
		TSI108_VECPRI_VECTOR_MASK,
		TSI108_VECPRI_POLARITY_POSITIVE,
		TSI108_VECPRI_POLARITY_NEGATIVE,
		TSI108_VECPRI_SENSE_LEVEL,
		TSI108_VECPRI_SENSE_EDGE,
		TSI108_VECPRI_POLARITY_MASK,
		TSI108_VECPRI_SENSE_MASK,
		TSI108_IRQ_DESTINATION
	},
};

#define MPIC_INFO(name) mpic->hw_set[MPIC_IDX_##name]

#else /* CONFIG_MPIC_WEIRD */

#define MPIC_INFO(name) MPIC_##name

#endif /* CONFIG_MPIC_WEIRD */

static inline unsigned int mpic_processor_id(struct mpic *mpic)
{
	unsigned int cpu = 0;

	if (mpic->flags & MPIC_PRIMARY)
		cpu = hard_smp_processor_id();

	return cpu;
}

/*
 * Register accessor functions
 */


static inline u32 _mpic_read(enum mpic_reg_type type,
			     struct mpic_reg_bank *rb,
			     unsigned int reg)
{
	switch(type) {
#ifdef CONFIG_PPC_DCR
	case mpic_access_dcr:
		return dcr_read(rb->dhost, reg);
#endif
	case mpic_access_mmio_be:
		return in_be32(rb->base + (reg >> 2));
	case mpic_access_mmio_le:
	default:
		return in_le32(rb->base + (reg >> 2));
	}
}

static inline void _mpic_write(enum mpic_reg_type type,
			       struct mpic_reg_bank *rb,
 			       unsigned int reg, u32 value)
{
	switch(type) {
#ifdef CONFIG_PPC_DCR
	case mpic_access_dcr:
		dcr_write(rb->dhost, reg, value);
		break;
#endif
	case mpic_access_mmio_be:
		out_be32(rb->base + (reg >> 2), value);
		break;
	case mpic_access_mmio_le:
	default:
		out_le32(rb->base + (reg >> 2), value);
		break;
	}
}

static inline u32 _mpic_ipi_read(struct mpic *mpic, unsigned int ipi)
{
	enum mpic_reg_type type = mpic->reg_type;
	unsigned int offset = MPIC_INFO(GREG_IPI_VECTOR_PRI_0) +
			      (ipi * MPIC_INFO(GREG_IPI_STRIDE));

	if ((mpic->flags & MPIC_BROKEN_IPI) && type == mpic_access_mmio_le)
		type = mpic_access_mmio_be;
	return _mpic_read(type, &mpic->gregs, offset);
}

static inline void _mpic_ipi_write(struct mpic *mpic, unsigned int ipi, u32 value)
{
	unsigned int offset = MPIC_INFO(GREG_IPI_VECTOR_PRI_0) +
			      (ipi * MPIC_INFO(GREG_IPI_STRIDE));

	_mpic_write(mpic->reg_type, &mpic->gregs, offset, value);
}

static inline u32 _mpic_cpu_read(struct mpic *mpic, unsigned int reg)
{
	unsigned int cpu = mpic_processor_id(mpic);

	return _mpic_read(mpic->reg_type, &mpic->cpuregs[cpu], reg);
}

static inline void _mpic_cpu_write(struct mpic *mpic, unsigned int reg, u32 value)
{
	unsigned int cpu = mpic_processor_id(mpic);

	_mpic_write(mpic->reg_type, &mpic->cpuregs[cpu], reg, value);
}

static inline u32 _mpic_irq_read(struct mpic *mpic, unsigned int src_no, unsigned int reg)
{
	unsigned int	isu = src_no >> mpic->isu_shift;
	unsigned int	idx = src_no & mpic->isu_mask;
	unsigned int	val;

	val = _mpic_read(mpic->reg_type, &mpic->isus[isu],
			 reg + (idx * MPIC_INFO(IRQ_STRIDE)));
#ifdef CONFIG_MPIC_BROKEN_REGREAD
	if (reg == 0)
		val = (val & (MPIC_VECPRI_MASK | MPIC_VECPRI_ACTIVITY)) |
			mpic->isu_reg0_shadow[src_no];
#endif
	return val;
}

static inline void _mpic_irq_write(struct mpic *mpic, unsigned int src_no,
				   unsigned int reg, u32 value)
{
	unsigned int	isu = src_no >> mpic->isu_shift;
	unsigned int	idx = src_no & mpic->isu_mask;

	_mpic_write(mpic->reg_type, &mpic->isus[isu],
		    reg + (idx * MPIC_INFO(IRQ_STRIDE)), value);

#ifdef CONFIG_MPIC_BROKEN_REGREAD
	if (reg == 0)
		mpic->isu_reg0_shadow[src_no] =
			value & ~(MPIC_VECPRI_MASK | MPIC_VECPRI_ACTIVITY);
#endif
}

#define mpic_read(b,r)		_mpic_read(mpic->reg_type,&(b),(r))
#define mpic_write(b,r,v)	_mpic_write(mpic->reg_type,&(b),(r),(v))
#define mpic_ipi_read(i)	_mpic_ipi_read(mpic,(i))
#define mpic_ipi_write(i,v)	_mpic_ipi_write(mpic,(i),(v))
#define mpic_cpu_read(i)	_mpic_cpu_read(mpic,(i))
#define mpic_cpu_write(i,v)	_mpic_cpu_write(mpic,(i),(v))
#define mpic_irq_read(s,r)	_mpic_irq_read(mpic,(s),(r))
#define mpic_irq_write(s,r,v)	_mpic_irq_write(mpic,(s),(r),(v))


/*
 * Low level utility functions
 */


static void _mpic_map_mmio(struct mpic *mpic, phys_addr_t phys_addr,
			   struct mpic_reg_bank *rb, unsigned int offset,
			   unsigned int size)
{
	rb->base = ioremap(phys_addr + offset, size);
	BUG_ON(rb->base == NULL);
}

#ifdef CONFIG_PPC_DCR
static void _mpic_map_dcr(struct mpic *mpic, struct device_node *node,
			  struct mpic_reg_bank *rb,
			  unsigned int offset, unsigned int size)
{
	const u32 *dbasep;

	dbasep = of_get_property(node, "dcr-reg", NULL);

	rb->dhost = dcr_map(node, *dbasep + offset, size);
	BUG_ON(!DCR_MAP_OK(rb->dhost));
}

static inline void mpic_map(struct mpic *mpic, struct device_node *node,
			    phys_addr_t phys_addr, struct mpic_reg_bank *rb,
			    unsigned int offset, unsigned int size)
{
	if (mpic->flags & MPIC_USES_DCR)
		_mpic_map_dcr(mpic, node, rb, offset, size);
	else
		_mpic_map_mmio(mpic, phys_addr, rb, offset, size);
}
#else /* CONFIG_PPC_DCR */
#define mpic_map(m,n,p,b,o,s)	_mpic_map_mmio(m,p,b,o,s)
#endif /* !CONFIG_PPC_DCR */



/* Check if we have one of those nice broken MPICs with a flipped endian on
 * reads from IPI registers
 */
static void __init mpic_test_broken_ipi(struct mpic *mpic)
{
	u32 r;

	mpic_write(mpic->gregs, MPIC_INFO(GREG_IPI_VECTOR_PRI_0), MPIC_VECPRI_MASK);
	r = mpic_read(mpic->gregs, MPIC_INFO(GREG_IPI_VECTOR_PRI_0));

	if (r == le32_to_cpu(MPIC_VECPRI_MASK)) {
		printk(KERN_INFO "mpic: Detected reversed IPI registers\n");
		mpic->flags |= MPIC_BROKEN_IPI;
	}
}

#ifdef CONFIG_MPIC_U3_HT_IRQS

/* Test if an interrupt is sourced from HyperTransport (used on broken U3s)
 * to force the edge setting on the MPIC and do the ack workaround.
 */
static inline int mpic_is_ht_interrupt(struct mpic *mpic, unsigned int source)
{
	if (source >= 128 || !mpic->fixups)
		return 0;
	return mpic->fixups[source].base != NULL;
}


static inline void mpic_ht_end_irq(struct mpic *mpic, unsigned int source)
{
	struct mpic_irq_fixup *fixup = &mpic->fixups[source];

	if (fixup->applebase) {
		unsigned int soff = (fixup->index >> 3) & ~3;
		unsigned int mask = 1U << (fixup->index & 0x1f);
		writel(mask, fixup->applebase + soff);
	} else {
		raw_spin_lock(&mpic->fixup_lock);
		writeb(0x11 + 2 * fixup->index, fixup->base + 2);
		writel(fixup->data, fixup->base + 4);
		raw_spin_unlock(&mpic->fixup_lock);
	}
}

static void mpic_startup_ht_interrupt(struct mpic *mpic, unsigned int source,
				      bool level)
{
	struct mpic_irq_fixup *fixup = &mpic->fixups[source];
	unsigned long flags;
	u32 tmp;

	if (fixup->base == NULL)
		return;

	DBG("startup_ht_interrupt(0x%x) index: %d\n",
	    source, fixup->index);
	raw_spin_lock_irqsave(&mpic->fixup_lock, flags);
	/* Enable and configure */
	writeb(0x10 + 2 * fixup->index, fixup->base + 2);
	tmp = readl(fixup->base + 4);
	tmp &= ~(0x23U);
	if (level)
		tmp |= 0x22;
	writel(tmp, fixup->base + 4);
	raw_spin_unlock_irqrestore(&mpic->fixup_lock, flags);

#ifdef CONFIG_PM
	/* use the lowest bit inverted to the actual HW,
	 * set if this fixup was enabled, clear otherwise */
	mpic->save_data[source].fixup_data = tmp | 1;
#endif
}

static void mpic_shutdown_ht_interrupt(struct mpic *mpic, unsigned int source)
{
	struct mpic_irq_fixup *fixup = &mpic->fixups[source];
	unsigned long flags;
	u32 tmp;

	if (fixup->base == NULL)
		return;

	DBG("shutdown_ht_interrupt(0x%x)\n", source);

	/* Disable */
	raw_spin_lock_irqsave(&mpic->fixup_lock, flags);
	writeb(0x10 + 2 * fixup->index, fixup->base + 2);
	tmp = readl(fixup->base + 4);
	tmp |= 1;
	writel(tmp, fixup->base + 4);
	raw_spin_unlock_irqrestore(&mpic->fixup_lock, flags);

#ifdef CONFIG_PM
	/* use the lowest bit inverted to the actual HW,
	 * set if this fixup was enabled, clear otherwise */
	mpic->save_data[source].fixup_data = tmp & ~1;
#endif
}

#ifdef CONFIG_PCI_MSI
static void __init mpic_scan_ht_msi(struct mpic *mpic, u8 __iomem *devbase,
				    unsigned int devfn)
{
	u8 __iomem *base;
	u8 pos, flags;
	u64 addr = 0;

	for (pos = readb(devbase + PCI_CAPABILITY_LIST); pos != 0;
	     pos = readb(devbase + pos + PCI_CAP_LIST_NEXT)) {
		u8 id = readb(devbase + pos + PCI_CAP_LIST_ID);
		if (id == PCI_CAP_ID_HT) {
			id = readb(devbase + pos + 3);
			if ((id & HT_5BIT_CAP_MASK) == HT_CAPTYPE_MSI_MAPPING)
				break;
		}
	}

	if (pos == 0)
		return;

	base = devbase + pos;

	flags = readb(base + HT_MSI_FLAGS);
	if (!(flags & HT_MSI_FLAGS_FIXED)) {
		addr = readl(base + HT_MSI_ADDR_LO) & HT_MSI_ADDR_LO_MASK;
		addr = addr | ((u64)readl(base + HT_MSI_ADDR_HI) << 32);
	}

	printk(KERN_DEBUG "mpic:   - HT:%02x.%x %s MSI mapping found @ 0x%llx\n",
		PCI_SLOT(devfn), PCI_FUNC(devfn),
		flags & HT_MSI_FLAGS_ENABLE ? "enabled" : "disabled", addr);

	if (!(flags & HT_MSI_FLAGS_ENABLE))
		writeb(flags | HT_MSI_FLAGS_ENABLE, base + HT_MSI_FLAGS);
}
#else
static void __init mpic_scan_ht_msi(struct mpic *mpic, u8 __iomem *devbase,
				    unsigned int devfn)
{
	return;
}
#endif

static void __init mpic_scan_ht_pic(struct mpic *mpic, u8 __iomem *devbase,
				    unsigned int devfn, u32 vdid)
{
	int i, irq, n;
	u8 __iomem *base;
	u32 tmp;
	u8 pos;

	for (pos = readb(devbase + PCI_CAPABILITY_LIST); pos != 0;
	     pos = readb(devbase + pos + PCI_CAP_LIST_NEXT)) {
		u8 id = readb(devbase + pos + PCI_CAP_LIST_ID);
		if (id == PCI_CAP_ID_HT) {
			id = readb(devbase + pos + 3);
			if ((id & HT_5BIT_CAP_MASK) == HT_CAPTYPE_IRQ)
				break;
		}
	}
	if (pos == 0)
		return;

	base = devbase + pos;
	writeb(0x01, base + 2);
	n = (readl(base + 4) >> 16) & 0xff;

	printk(KERN_INFO "mpic:   - HT:%02x.%x [0x%02x] vendor %04x device %04x"
	       " has %d irqs\n",
	       devfn >> 3, devfn & 0x7, pos, vdid & 0xffff, vdid >> 16, n + 1);

	for (i = 0; i <= n; i++) {
		writeb(0x10 + 2 * i, base + 2);
		tmp = readl(base + 4);
		irq = (tmp >> 16) & 0xff;
		DBG("HT PIC index 0x%x, irq 0x%x, tmp: %08x\n", i, irq, tmp);
		/* mask it , will be unmasked later */
		tmp |= 0x1;
		writel(tmp, base + 4);
		mpic->fixups[irq].index = i;
		mpic->fixups[irq].base = base;
		/* Apple HT PIC has a non-standard way of doing EOIs */
		if ((vdid & 0xffff) == 0x106b)
			mpic->fixups[irq].applebase = devbase + 0x60;
		else
			mpic->fixups[irq].applebase = NULL;
		writeb(0x11 + 2 * i, base + 2);
		mpic->fixups[irq].data = readl(base + 4) | 0x80000000;
	}
}
 

static void __init mpic_scan_ht_pics(struct mpic *mpic)
{
	unsigned int devfn;
	u8 __iomem *cfgspace;

	printk(KERN_INFO "mpic: Setting up HT PICs workarounds for U3/U4\n");

	/* Allocate fixups array */
	mpic->fixups = kzalloc(128 * sizeof(*mpic->fixups), GFP_KERNEL);
	BUG_ON(mpic->fixups == NULL);

	/* Init spinlock */
	raw_spin_lock_init(&mpic->fixup_lock);

	/* Map U3 config space. We assume all IO-APICs are on the primary bus
	 * so we only need to map 64kB.
	 */
	cfgspace = ioremap(0xf2000000, 0x10000);
	BUG_ON(cfgspace == NULL);

	/* Now we scan all slots. We do a very quick scan, we read the header
	 * type, vendor ID and device ID only, that's plenty enough
	 */
	for (devfn = 0; devfn < 0x100; devfn++) {
		u8 __iomem *devbase = cfgspace + (devfn << 8);
		u8 hdr_type = readb(devbase + PCI_HEADER_TYPE);
		u32 l = readl(devbase + PCI_VENDOR_ID);
		u16 s;

		DBG("devfn %x, l: %x\n", devfn, l);

		/* If no device, skip */
		if (l == 0xffffffff || l == 0x00000000 ||
		    l == 0x0000ffff || l == 0xffff0000)
			goto next;
		/* Check if is supports capability lists */
		s = readw(devbase + PCI_STATUS);
		if (!(s & PCI_STATUS_CAP_LIST))
			goto next;

		mpic_scan_ht_pic(mpic, devbase, devfn, l);
		mpic_scan_ht_msi(mpic, devbase, devfn);

	next:
		/* next device, if function 0 */
		if (PCI_FUNC(devfn) == 0 && (hdr_type & 0x80) == 0)
			devfn += 7;
	}
}

#else /* CONFIG_MPIC_U3_HT_IRQS */

static inline int mpic_is_ht_interrupt(struct mpic *mpic, unsigned int source)
{
	return 0;
}

static void __init mpic_scan_ht_pics(struct mpic *mpic)
{
}

#endif /* CONFIG_MPIC_U3_HT_IRQS */

#ifdef CONFIG_SMP
static int irq_choose_cpu(const struct cpumask *mask)
{
	int cpuid;

	if (cpumask_equal(mask, cpu_all_mask)) {
		static int irq_rover = 0;
		static DEFINE_RAW_SPINLOCK(irq_rover_lock);
		unsigned long flags;

		/* Round-robin distribution... */
	do_round_robin:
		raw_spin_lock_irqsave(&irq_rover_lock, flags);

		irq_rover = cpumask_next(irq_rover, cpu_online_mask);
		if (irq_rover >= nr_cpu_ids)
			irq_rover = cpumask_first(cpu_online_mask);

		cpuid = irq_rover;

		raw_spin_unlock_irqrestore(&irq_rover_lock, flags);
	} else {
		cpuid = cpumask_first_and(mask, cpu_online_mask);
		if (cpuid >= nr_cpu_ids)
			goto do_round_robin;
	}

	return get_hard_smp_processor_id(cpuid);
}
#else
static int irq_choose_cpu(const struct cpumask *mask)
{
	return hard_smp_processor_id();
}
#endif

#define mpic_irq_to_hw(virq)	((unsigned int)irq_map[virq].hwirq)

/* Find an mpic associated with a given linux interrupt */
static struct mpic *mpic_find(unsigned int irq)
{
	if (irq < NUM_ISA_INTERRUPTS)
		return NULL;

<<<<<<< HEAD
	return get_irq_chip_data(irq);
=======
	return irq_get_chip_data(irq);
>>>>>>> 00b317a4
}

/* Determine if the linux irq is an IPI */
static unsigned int mpic_is_ipi(struct mpic *mpic, unsigned int irq)
{
	unsigned int src = mpic_irq_to_hw(irq);

	return (src >= mpic->ipi_vecs[0] && src <= mpic->ipi_vecs[3]);
}


/* Convert a cpu mask from logical to physical cpu numbers. */
static inline u32 mpic_physmask(u32 cpumask)
{
	int i;
	u32 mask = 0;

	for (i = 0; i < NR_CPUS; ++i, cpumask >>= 1)
		mask |= (cpumask & 1) << get_hard_smp_processor_id(i);
	return mask;
}

#ifdef CONFIG_SMP
/* Get the mpic structure from the IPI number */
static inline struct mpic * mpic_from_ipi(struct irq_data *d)
{
	return irq_data_get_irq_chip_data(d);
}
#endif

/* Get the mpic structure from the irq number */
static inline struct mpic * mpic_from_irq(unsigned int irq)
{
<<<<<<< HEAD
	return get_irq_chip_data(irq);
=======
	return irq_get_chip_data(irq);
>>>>>>> 00b317a4
}

/* Get the mpic structure from the irq data */
static inline struct mpic * mpic_from_irq_data(struct irq_data *d)
{
	return irq_data_get_irq_chip_data(d);
}

/* Send an EOI */
static inline void mpic_eoi(struct mpic *mpic)
{
	mpic_cpu_write(MPIC_INFO(CPU_EOI), 0);
	(void)mpic_cpu_read(MPIC_INFO(CPU_WHOAMI));
}

/*
 * Linux descriptor level callbacks
 */


void mpic_unmask_irq(struct irq_data *d)
{
	unsigned int loops = 100000;
	struct mpic *mpic = mpic_from_irq_data(d);
	unsigned int src = mpic_irq_to_hw(d->irq);

	DBG("%p: %s: enable_irq: %d (src %d)\n", mpic, mpic->name, d->irq, src);

	mpic_irq_write(src, MPIC_INFO(IRQ_VECTOR_PRI),
		       mpic_irq_read(src, MPIC_INFO(IRQ_VECTOR_PRI)) &
		       ~MPIC_VECPRI_MASK);
	/* make sure mask gets to controller before we return to user */
	do {
		if (!loops--) {
			printk(KERN_ERR "%s: timeout on hwirq %u\n",
			       __func__, src);
			break;
		}
	} while(mpic_irq_read(src, MPIC_INFO(IRQ_VECTOR_PRI)) & MPIC_VECPRI_MASK);
}

void mpic_mask_irq(struct irq_data *d)
{
	unsigned int loops = 100000;
	struct mpic *mpic = mpic_from_irq_data(d);
	unsigned int src = mpic_irq_to_hw(d->irq);

	DBG("%s: disable_irq: %d (src %d)\n", mpic->name, d->irq, src);

	mpic_irq_write(src, MPIC_INFO(IRQ_VECTOR_PRI),
		       mpic_irq_read(src, MPIC_INFO(IRQ_VECTOR_PRI)) |
		       MPIC_VECPRI_MASK);

	/* make sure mask gets to controller before we return to user */
	do {
		if (!loops--) {
			printk(KERN_ERR "%s: timeout on hwirq %u\n",
			       __func__, src);
			break;
		}
	} while(!(mpic_irq_read(src, MPIC_INFO(IRQ_VECTOR_PRI)) & MPIC_VECPRI_MASK));
}

void mpic_end_irq(struct irq_data *d)
{
	struct mpic *mpic = mpic_from_irq_data(d);

#ifdef DEBUG_IRQ
	DBG("%s: end_irq: %d\n", mpic->name, d->irq);
#endif
	/* We always EOI on end_irq() even for edge interrupts since that
	 * should only lower the priority, the MPIC should have properly
	 * latched another edge interrupt coming in anyway
	 */

	mpic_eoi(mpic);
}

#ifdef CONFIG_MPIC_U3_HT_IRQS

static void mpic_unmask_ht_irq(struct irq_data *d)
{
	struct mpic *mpic = mpic_from_irq_data(d);
	unsigned int src = mpic_irq_to_hw(d->irq);

	mpic_unmask_irq(d);

<<<<<<< HEAD
	if (irq_to_desc(d->irq)->status & IRQ_LEVEL)
=======
	if (irqd_is_level_type(d))
>>>>>>> 00b317a4
		mpic_ht_end_irq(mpic, src);
}

static unsigned int mpic_startup_ht_irq(struct irq_data *d)
{
	struct mpic *mpic = mpic_from_irq_data(d);
	unsigned int src = mpic_irq_to_hw(d->irq);

	mpic_unmask_irq(d);
<<<<<<< HEAD
	mpic_startup_ht_interrupt(mpic, src, irq_to_desc(d->irq)->status);
=======
	mpic_startup_ht_interrupt(mpic, src, irqd_is_level_type(d));
>>>>>>> 00b317a4

	return 0;
}

static void mpic_shutdown_ht_irq(struct irq_data *d)
{
	struct mpic *mpic = mpic_from_irq_data(d);
	unsigned int src = mpic_irq_to_hw(d->irq);

<<<<<<< HEAD
	mpic_shutdown_ht_interrupt(mpic, src, irq_to_desc(d->irq)->status);
=======
	mpic_shutdown_ht_interrupt(mpic, src);
>>>>>>> 00b317a4
	mpic_mask_irq(d);
}

static void mpic_end_ht_irq(struct irq_data *d)
{
	struct mpic *mpic = mpic_from_irq_data(d);
	unsigned int src = mpic_irq_to_hw(d->irq);

#ifdef DEBUG_IRQ
	DBG("%s: end_irq: %d\n", mpic->name, d->irq);
#endif
	/* We always EOI on end_irq() even for edge interrupts since that
	 * should only lower the priority, the MPIC should have properly
	 * latched another edge interrupt coming in anyway
	 */

<<<<<<< HEAD
	if (irq_to_desc(d->irq)->status & IRQ_LEVEL)
=======
	if (irqd_is_level_type(d))
>>>>>>> 00b317a4
		mpic_ht_end_irq(mpic, src);
	mpic_eoi(mpic);
}
#endif /* !CONFIG_MPIC_U3_HT_IRQS */

#ifdef CONFIG_SMP

static void mpic_unmask_ipi(struct irq_data *d)
{
	struct mpic *mpic = mpic_from_ipi(d);
	unsigned int src = mpic_irq_to_hw(d->irq) - mpic->ipi_vecs[0];

	DBG("%s: enable_ipi: %d (ipi %d)\n", mpic->name, d->irq, src);
	mpic_ipi_write(src, mpic_ipi_read(src) & ~MPIC_VECPRI_MASK);
}

static void mpic_mask_ipi(struct irq_data *d)
{
	/* NEVER disable an IPI... that's just plain wrong! */
}

static void mpic_end_ipi(struct irq_data *d)
{
	struct mpic *mpic = mpic_from_ipi(d);

	/*
	 * IPIs are marked IRQ_PER_CPU. This has the side effect of
	 * preventing the IRQ_PENDING/IRQ_INPROGRESS logic from
	 * applying to them. We EOI them late to avoid re-entering.
	 * We mark IPI's with IRQF_DISABLED as they must run with
	 * irqs disabled.
	 */
	mpic_eoi(mpic);
}

#endif /* CONFIG_SMP */

int mpic_set_affinity(struct irq_data *d, const struct cpumask *cpumask,
		      bool force)
{
	struct mpic *mpic = mpic_from_irq_data(d);
	unsigned int src = mpic_irq_to_hw(d->irq);

	if (mpic->flags & MPIC_SINGLE_DEST_CPU) {
		int cpuid = irq_choose_cpu(cpumask);

		mpic_irq_write(src, MPIC_INFO(IRQ_DESTINATION), 1 << cpuid);
	} else {
		cpumask_var_t tmp;

		alloc_cpumask_var(&tmp, GFP_KERNEL);

		cpumask_and(tmp, cpumask, cpu_online_mask);

		mpic_irq_write(src, MPIC_INFO(IRQ_DESTINATION),
			       mpic_physmask(cpumask_bits(tmp)[0]));

		free_cpumask_var(tmp);
	}

	return 0;
}

static unsigned int mpic_type_to_vecpri(struct mpic *mpic, unsigned int type)
{
	/* Now convert sense value */
	switch(type & IRQ_TYPE_SENSE_MASK) {
	case IRQ_TYPE_EDGE_RISING:
		return MPIC_INFO(VECPRI_SENSE_EDGE) |
		       MPIC_INFO(VECPRI_POLARITY_POSITIVE);
	case IRQ_TYPE_EDGE_FALLING:
	case IRQ_TYPE_EDGE_BOTH:
		return MPIC_INFO(VECPRI_SENSE_EDGE) |
		       MPIC_INFO(VECPRI_POLARITY_NEGATIVE);
	case IRQ_TYPE_LEVEL_HIGH:
		return MPIC_INFO(VECPRI_SENSE_LEVEL) |
		       MPIC_INFO(VECPRI_POLARITY_POSITIVE);
	case IRQ_TYPE_LEVEL_LOW:
	default:
		return MPIC_INFO(VECPRI_SENSE_LEVEL) |
		       MPIC_INFO(VECPRI_POLARITY_NEGATIVE);
	}
}

int mpic_set_irq_type(struct irq_data *d, unsigned int flow_type)
{
	struct mpic *mpic = mpic_from_irq_data(d);
	unsigned int src = mpic_irq_to_hw(d->irq);
<<<<<<< HEAD
	struct irq_desc *desc = irq_to_desc(d->irq);
=======
>>>>>>> 00b317a4
	unsigned int vecpri, vold, vnew;

	DBG("mpic: set_irq_type(mpic:@%p,virq:%d,src:0x%x,type:0x%x)\n",
	    mpic, d->irq, src, flow_type);

	if (src >= mpic->irq_count)
		return -EINVAL;

	if (flow_type == IRQ_TYPE_NONE)
		if (mpic->senses && src < mpic->senses_count)
			flow_type = mpic->senses[src];
	if (flow_type == IRQ_TYPE_NONE)
		flow_type = IRQ_TYPE_LEVEL_LOW;

	irqd_set_trigger_type(d, flow_type);

	if (mpic_is_ht_interrupt(mpic, src))
		vecpri = MPIC_VECPRI_POLARITY_POSITIVE |
			MPIC_VECPRI_SENSE_EDGE;
	else
		vecpri = mpic_type_to_vecpri(mpic, flow_type);

	vold = mpic_irq_read(src, MPIC_INFO(IRQ_VECTOR_PRI));
	vnew = vold & ~(MPIC_INFO(VECPRI_POLARITY_MASK) |
			MPIC_INFO(VECPRI_SENSE_MASK));
	vnew |= vecpri;
	if (vold != vnew)
		mpic_irq_write(src, MPIC_INFO(IRQ_VECTOR_PRI), vnew);

	return IRQ_SET_MASK_OK_NOCOPY;;
}

void mpic_set_vector(unsigned int virq, unsigned int vector)
{
	struct mpic *mpic = mpic_from_irq(virq);
	unsigned int src = mpic_irq_to_hw(virq);
	unsigned int vecpri;

	DBG("mpic: set_vector(mpic:@%p,virq:%d,src:%d,vector:0x%x)\n",
	    mpic, virq, src, vector);

	if (src >= mpic->irq_count)
		return;

	vecpri = mpic_irq_read(src, MPIC_INFO(IRQ_VECTOR_PRI));
	vecpri = vecpri & ~MPIC_INFO(VECPRI_VECTOR_MASK);
	vecpri |= vector;
	mpic_irq_write(src, MPIC_INFO(IRQ_VECTOR_PRI), vecpri);
}

void mpic_set_destination(unsigned int virq, unsigned int cpuid)
{
	struct mpic *mpic = mpic_from_irq(virq);
	unsigned int src = mpic_irq_to_hw(virq);

	DBG("mpic: set_destination(mpic:@%p,virq:%d,src:%d,cpuid:0x%x)\n",
	    mpic, virq, src, cpuid);

	if (src >= mpic->irq_count)
		return;

	mpic_irq_write(src, MPIC_INFO(IRQ_DESTINATION), 1 << cpuid);
}

static struct irq_chip mpic_irq_chip = {
	.irq_mask	= mpic_mask_irq,
	.irq_unmask	= mpic_unmask_irq,
	.irq_eoi	= mpic_end_irq,
	.irq_set_type	= mpic_set_irq_type,
};

#ifdef CONFIG_SMP
static struct irq_chip mpic_ipi_chip = {
	.irq_mask	= mpic_mask_ipi,
	.irq_unmask	= mpic_unmask_ipi,
	.irq_eoi	= mpic_end_ipi,
};
#endif /* CONFIG_SMP */

#ifdef CONFIG_MPIC_U3_HT_IRQS
static struct irq_chip mpic_irq_ht_chip = {
	.irq_startup	= mpic_startup_ht_irq,
	.irq_shutdown	= mpic_shutdown_ht_irq,
	.irq_mask	= mpic_mask_irq,
	.irq_unmask	= mpic_unmask_ht_irq,
	.irq_eoi	= mpic_end_ht_irq,
	.irq_set_type	= mpic_set_irq_type,
};
#endif /* CONFIG_MPIC_U3_HT_IRQS */


static int mpic_host_match(struct irq_host *h, struct device_node *node)
{
	/* Exact match, unless mpic node is NULL */
	return h->of_node == NULL || h->of_node == node;
}

static int mpic_host_map(struct irq_host *h, unsigned int virq,
			 irq_hw_number_t hw)
{
	struct mpic *mpic = h->host_data;
	struct irq_chip *chip;

	DBG("mpic: map virq %d, hwirq 0x%lx\n", virq, hw);

	if (hw == mpic->spurious_vec)
		return -EINVAL;
	if (mpic->protected && test_bit(hw, mpic->protected))
		return -EINVAL;

#ifdef CONFIG_SMP
	else if (hw >= mpic->ipi_vecs[0]) {
		WARN_ON(!(mpic->flags & MPIC_PRIMARY));

		DBG("mpic: mapping as IPI\n");
		irq_set_chip_data(virq, mpic);
		irq_set_chip_and_handler(virq, &mpic->hc_ipi,
					 handle_percpu_irq);
		return 0;
	}
#endif /* CONFIG_SMP */

	if (hw >= mpic->irq_count)
		return -EINVAL;

	mpic_msi_reserve_hwirq(mpic, hw);

	/* Default chip */
	chip = &mpic->hc_irq;

#ifdef CONFIG_MPIC_U3_HT_IRQS
	/* Check for HT interrupts, override vecpri */
	if (mpic_is_ht_interrupt(mpic, hw))
		chip = &mpic->hc_ht_irq;
#endif /* CONFIG_MPIC_U3_HT_IRQS */

	DBG("mpic: mapping to irq chip @%p\n", chip);

	irq_set_chip_data(virq, mpic);
	irq_set_chip_and_handler(virq, chip, handle_fasteoi_irq);

	/* Set default irq type */
	irq_set_irq_type(virq, IRQ_TYPE_NONE);

	/* If the MPIC was reset, then all vectors have already been
	 * initialized.  Otherwise, a per source lazy initialization
	 * is done here.
	 */
	if (!mpic_is_ipi(mpic, hw) && (mpic->flags & MPIC_NO_RESET)) {
		mpic_set_vector(virq, hw);
		mpic_set_destination(virq, mpic_processor_id(mpic));
		mpic_irq_set_priority(virq, 8);
	}

	/* If the MPIC was reset, then all vectors have already been
	 * initialized.  Otherwise, a per source lazy initialization
	 * is done here.
	 */
	if (!mpic_is_ipi(mpic, hw) && (mpic->flags & MPIC_NO_RESET)) {
		mpic_set_vector(virq, hw);
		mpic_set_destination(virq, mpic_processor_id(mpic));
		mpic_irq_set_priority(virq, 8);
	}

	return 0;
}

static int mpic_host_xlate(struct irq_host *h, struct device_node *ct,
			   const u32 *intspec, unsigned int intsize,
			   irq_hw_number_t *out_hwirq, unsigned int *out_flags)

{
	static unsigned char map_mpic_senses[4] = {
		IRQ_TYPE_EDGE_RISING,
		IRQ_TYPE_LEVEL_LOW,
		IRQ_TYPE_LEVEL_HIGH,
		IRQ_TYPE_EDGE_FALLING,
	};

	*out_hwirq = intspec[0];
	if (intsize > 1) {
		u32 mask = 0x3;

		/* Apple invented a new race of encoding on machines with
		 * an HT APIC. They encode, among others, the index within
		 * the HT APIC. We don't care about it here since thankfully,
		 * it appears that they have the APIC already properly
		 * configured, and thus our current fixup code that reads the
		 * APIC config works fine. However, we still need to mask out
		 * bits in the specifier to make sure we only get bit 0 which
		 * is the level/edge bit (the only sense bit exposed by Apple),
		 * as their bit 1 means something else.
		 */
		if (machine_is(powermac))
			mask = 0x1;
		*out_flags = map_mpic_senses[intspec[1] & mask];
	} else
		*out_flags = IRQ_TYPE_NONE;

	DBG("mpic: xlate (%d cells: 0x%08x 0x%08x) to line 0x%lx sense 0x%x\n",
	    intsize, intspec[0], intspec[1], *out_hwirq, *out_flags);

	return 0;
}

static struct irq_host_ops mpic_host_ops = {
	.match = mpic_host_match,
	.map = mpic_host_map,
	.xlate = mpic_host_xlate,
};

static int mpic_reset_prohibited(struct device_node *node)
{
	return node && of_get_property(node, "pic-no-reset", NULL);
}

/*
 * Exported functions
 */

struct mpic * __init mpic_alloc(struct device_node *node,
				phys_addr_t phys_addr,
				unsigned int flags,
				unsigned int isu_size,
				unsigned int irq_count,
				const char *name)
{
	struct mpic	*mpic;
	u32		greg_feature;
	const char	*vers;
	int		i;
	int		intvec_top;
	u64		paddr = phys_addr;

	mpic = kzalloc(sizeof(struct mpic), GFP_KERNEL);
	if (mpic == NULL)
		return NULL;

	mpic->name = name;

	mpic->hc_irq = mpic_irq_chip;
	mpic->hc_irq.name = name;
	if (flags & MPIC_PRIMARY)
		mpic->hc_irq.irq_set_affinity = mpic_set_affinity;
#ifdef CONFIG_MPIC_U3_HT_IRQS
	mpic->hc_ht_irq = mpic_irq_ht_chip;
	mpic->hc_ht_irq.name = name;
	if (flags & MPIC_PRIMARY)
		mpic->hc_ht_irq.irq_set_affinity = mpic_set_affinity;
#endif /* CONFIG_MPIC_U3_HT_IRQS */

#ifdef CONFIG_SMP
	mpic->hc_ipi = mpic_ipi_chip;
	mpic->hc_ipi.name = name;
#endif /* CONFIG_SMP */

	mpic->flags = flags;
	mpic->isu_size = isu_size;
	mpic->irq_count = irq_count;
	mpic->num_sources = 0; /* so far */

	if (flags & MPIC_LARGE_VECTORS)
		intvec_top = 2047;
	else
		intvec_top = 255;

	mpic->timer_vecs[0] = intvec_top - 8;
	mpic->timer_vecs[1] = intvec_top - 7;
	mpic->timer_vecs[2] = intvec_top - 6;
	mpic->timer_vecs[3] = intvec_top - 5;
	mpic->ipi_vecs[0]   = intvec_top - 4;
	mpic->ipi_vecs[1]   = intvec_top - 3;
	mpic->ipi_vecs[2]   = intvec_top - 2;
	mpic->ipi_vecs[3]   = intvec_top - 1;
	mpic->spurious_vec  = intvec_top;

	/* Check for "big-endian" in device-tree */
	if (node && of_get_property(node, "big-endian", NULL) != NULL)
		mpic->flags |= MPIC_BIG_ENDIAN;

	/* Look for protected sources */
	if (node) {
		int psize;
		unsigned int bits, mapsize;
		const u32 *psrc =
			of_get_property(node, "protected-sources", &psize);
		if (psrc) {
			psize /= 4;
			bits = intvec_top + 1;
			mapsize = BITS_TO_LONGS(bits) * sizeof(unsigned long);
			mpic->protected = kzalloc(mapsize, GFP_KERNEL);
			BUG_ON(mpic->protected == NULL);
			for (i = 0; i < psize; i++) {
				if (psrc[i] > intvec_top)
					continue;
				__set_bit(psrc[i], mpic->protected);
			}
		}
	}

#ifdef CONFIG_MPIC_WEIRD
	mpic->hw_set = mpic_infos[MPIC_GET_REGSET(flags)];
#endif

	/* default register type */
	mpic->reg_type = (flags & MPIC_BIG_ENDIAN) ?
		mpic_access_mmio_be : mpic_access_mmio_le;

	/* If no physical address is passed in, a device-node is mandatory */
	BUG_ON(paddr == 0 && node == NULL);

	/* If no physical address passed in, check if it's dcr based */
	if (paddr == 0 && of_get_property(node, "dcr-reg", NULL) != NULL) {
#ifdef CONFIG_PPC_DCR
		mpic->flags |= MPIC_USES_DCR;
		mpic->reg_type = mpic_access_dcr;
#else
		BUG();
#endif /* CONFIG_PPC_DCR */
	}

	/* If the MPIC is not DCR based, and no physical address was passed
	 * in, try to obtain one
	 */
	if (paddr == 0 && !(mpic->flags & MPIC_USES_DCR)) {
		const u32 *reg = of_get_property(node, "reg", NULL);
		BUG_ON(reg == NULL);
		paddr = of_translate_address(node, reg);
		BUG_ON(paddr == OF_BAD_ADDR);
	}

	/* Map the global registers */
	mpic_map(mpic, node, paddr, &mpic->gregs, MPIC_INFO(GREG_BASE), 0x1000);
	mpic_map(mpic, node, paddr, &mpic->tmregs, MPIC_INFO(TIMER_BASE), 0x1000);

	/* Reset */

	/* When using a device-node, reset requests are only honored if the MPIC
	 * is allowed to reset.
	 */
	if (mpic_reset_prohibited(node))
		mpic->flags |= MPIC_NO_RESET;

	if ((flags & MPIC_WANTS_RESET) && !(mpic->flags & MPIC_NO_RESET)) {
		printk(KERN_DEBUG "mpic: Resetting\n");
		mpic_write(mpic->gregs, MPIC_INFO(GREG_GLOBAL_CONF_0),
			   mpic_read(mpic->gregs, MPIC_INFO(GREG_GLOBAL_CONF_0))
			   | MPIC_GREG_GCONF_RESET);
		while( mpic_read(mpic->gregs, MPIC_INFO(GREG_GLOBAL_CONF_0))
		       & MPIC_GREG_GCONF_RESET)
			mb();
	}

	/* CoreInt */
	if (flags & MPIC_ENABLE_COREINT)
		mpic_write(mpic->gregs, MPIC_INFO(GREG_GLOBAL_CONF_0),
			   mpic_read(mpic->gregs, MPIC_INFO(GREG_GLOBAL_CONF_0))
			   | MPIC_GREG_GCONF_COREINT);

	if (flags & MPIC_ENABLE_MCK)
		mpic_write(mpic->gregs, MPIC_INFO(GREG_GLOBAL_CONF_0),
			   mpic_read(mpic->gregs, MPIC_INFO(GREG_GLOBAL_CONF_0))
			   | MPIC_GREG_GCONF_MCK);

	/* Read feature register, calculate num CPUs and, for non-ISU
	 * MPICs, num sources as well. On ISU MPICs, sources are counted
	 * as ISUs are added
	 */
	greg_feature = mpic_read(mpic->gregs, MPIC_INFO(GREG_FEATURE_0));
	mpic->num_cpus = ((greg_feature & MPIC_GREG_FEATURE_LAST_CPU_MASK)
			  >> MPIC_GREG_FEATURE_LAST_CPU_SHIFT) + 1;
	if (isu_size == 0) {
		if (flags & MPIC_BROKEN_FRR_NIRQS)
			mpic->num_sources = mpic->irq_count;
		else
			mpic->num_sources =
				((greg_feature & MPIC_GREG_FEATURE_LAST_SRC_MASK)
				 >> MPIC_GREG_FEATURE_LAST_SRC_SHIFT) + 1;
	}

	/* Map the per-CPU registers */
	for (i = 0; i < mpic->num_cpus; i++) {
		mpic_map(mpic, node, paddr, &mpic->cpuregs[i],
			 MPIC_INFO(CPU_BASE) + i * MPIC_INFO(CPU_STRIDE),
			 0x1000);
	}

	/* Initialize main ISU if none provided */
	if (mpic->isu_size == 0) {
		mpic->isu_size = mpic->num_sources;
		mpic_map(mpic, node, paddr, &mpic->isus[0],
			 MPIC_INFO(IRQ_BASE), MPIC_INFO(IRQ_STRIDE) * mpic->isu_size);
	}
	mpic->isu_shift = 1 + __ilog2(mpic->isu_size - 1);
	mpic->isu_mask = (1 << mpic->isu_shift) - 1;

	mpic->irqhost = irq_alloc_host(node, IRQ_HOST_MAP_LINEAR,
				       isu_size ? isu_size : mpic->num_sources,
				       &mpic_host_ops,
				       flags & MPIC_LARGE_VECTORS ? 2048 : 256);
	if (mpic->irqhost == NULL)
		return NULL;

	mpic->irqhost->host_data = mpic;

	/* Display version */
	switch (greg_feature & MPIC_GREG_FEATURE_VERSION_MASK) {
	case 1:
		vers = "1.0";
		break;
	case 2:
		vers = "1.2";
		break;
	case 3:
		vers = "1.3";
		break;
	default:
		vers = "<unknown>";
		break;
	}
	printk(KERN_INFO "mpic: Setting up MPIC \"%s\" version %s at %llx,"
	       " max %d CPUs\n",
	       name, vers, (unsigned long long)paddr, mpic->num_cpus);
	printk(KERN_INFO "mpic: ISU size: %d, shift: %d, mask: %x\n",
	       mpic->isu_size, mpic->isu_shift, mpic->isu_mask);

	mpic->next = mpics;
	mpics = mpic;

	if (flags & MPIC_PRIMARY) {
		mpic_primary = mpic;
		irq_set_default_host(mpic->irqhost);
	}

	return mpic;
}

void __init mpic_assign_isu(struct mpic *mpic, unsigned int isu_num,
			    phys_addr_t paddr)
{
	unsigned int isu_first = isu_num * mpic->isu_size;

	BUG_ON(isu_num >= MPIC_MAX_ISU);

	mpic_map(mpic, mpic->irqhost->of_node,
		 paddr, &mpic->isus[isu_num], 0,
		 MPIC_INFO(IRQ_STRIDE) * mpic->isu_size);

	if ((isu_first + mpic->isu_size) > mpic->num_sources)
		mpic->num_sources = isu_first + mpic->isu_size;
}

void __init mpic_set_default_senses(struct mpic *mpic, u8 *senses, int count)
{
	mpic->senses = senses;
	mpic->senses_count = count;
}

void __init mpic_init(struct mpic *mpic)
{
	int i;
	int cpu;

	BUG_ON(mpic->num_sources == 0);

	printk(KERN_INFO "mpic: Initializing for %d sources\n", mpic->num_sources);

	/* Set current processor priority to max */
	mpic_cpu_write(MPIC_INFO(CPU_CURRENT_TASK_PRI), 0xf);

	/* Initialize timers: just disable them all */
	for (i = 0; i < 4; i++) {
		mpic_write(mpic->tmregs,
			   i * MPIC_INFO(TIMER_STRIDE) +
			   MPIC_INFO(TIMER_DESTINATION), 0);
		mpic_write(mpic->tmregs,
			   i * MPIC_INFO(TIMER_STRIDE) +
			   MPIC_INFO(TIMER_VECTOR_PRI),
			   MPIC_VECPRI_MASK |
			   (mpic->timer_vecs[0] + i));
	}

	/* Initialize IPIs to our reserved vectors and mark them disabled for now */
	mpic_test_broken_ipi(mpic);
	for (i = 0; i < 4; i++) {
		mpic_ipi_write(i,
			       MPIC_VECPRI_MASK |
			       (10 << MPIC_VECPRI_PRIORITY_SHIFT) |
			       (mpic->ipi_vecs[0] + i));
	}

	/* Initialize interrupt sources */
	if (mpic->irq_count == 0)
		mpic->irq_count = mpic->num_sources;

	/* Do the HT PIC fixups on U3 broken mpic */
	DBG("MPIC flags: %x\n", mpic->flags);
	if ((mpic->flags & MPIC_U3_HT_IRQS) && (mpic->flags & MPIC_PRIMARY)) {
		mpic_scan_ht_pics(mpic);
		mpic_u3msi_init(mpic);
	}

	mpic_pasemi_msi_init(mpic);

	cpu = mpic_processor_id(mpic);

	if (!(mpic->flags & MPIC_NO_RESET)) {
		for (i = 0; i < mpic->num_sources; i++) {
			/* start with vector = source number, and masked */
			u32 vecpri = MPIC_VECPRI_MASK | i |
				(8 << MPIC_VECPRI_PRIORITY_SHIFT);
		
			/* check if protected */
			if (mpic->protected && test_bit(i, mpic->protected))
				continue;
			/* init hw */
			mpic_irq_write(i, MPIC_INFO(IRQ_VECTOR_PRI), vecpri);
			mpic_irq_write(i, MPIC_INFO(IRQ_DESTINATION), 1 << cpu);
		}
	}
	
	/* Init spurious vector */
	mpic_write(mpic->gregs, MPIC_INFO(GREG_SPURIOUS), mpic->spurious_vec);

	/* Disable 8259 passthrough, if supported */
	if (!(mpic->flags & MPIC_NO_PTHROU_DIS))
		mpic_write(mpic->gregs, MPIC_INFO(GREG_GLOBAL_CONF_0),
			   mpic_read(mpic->gregs, MPIC_INFO(GREG_GLOBAL_CONF_0))
			   | MPIC_GREG_GCONF_8259_PTHROU_DIS);

	if (mpic->flags & MPIC_NO_BIAS)
		mpic_write(mpic->gregs, MPIC_INFO(GREG_GLOBAL_CONF_0),
			mpic_read(mpic->gregs, MPIC_INFO(GREG_GLOBAL_CONF_0))
			| MPIC_GREG_GCONF_NO_BIAS);

	/* Set current processor priority to 0 */
	mpic_cpu_write(MPIC_INFO(CPU_CURRENT_TASK_PRI), 0);

#ifdef CONFIG_PM
	/* allocate memory to save mpic state */
	mpic->save_data = kmalloc(mpic->num_sources * sizeof(*mpic->save_data),
				  GFP_KERNEL);
	BUG_ON(mpic->save_data == NULL);
#endif
}

void __init mpic_set_clk_ratio(struct mpic *mpic, u32 clock_ratio)
{
	u32 v;

	v = mpic_read(mpic->gregs, MPIC_GREG_GLOBAL_CONF_1);
	v &= ~MPIC_GREG_GLOBAL_CONF_1_CLK_RATIO_MASK;
	v |= MPIC_GREG_GLOBAL_CONF_1_CLK_RATIO(clock_ratio);
	mpic_write(mpic->gregs, MPIC_GREG_GLOBAL_CONF_1, v);
}

void __init mpic_set_serial_int(struct mpic *mpic, int enable)
{
	unsigned long flags;
	u32 v;

	raw_spin_lock_irqsave(&mpic_lock, flags);
	v = mpic_read(mpic->gregs, MPIC_GREG_GLOBAL_CONF_1);
	if (enable)
		v |= MPIC_GREG_GLOBAL_CONF_1_SIE;
	else
		v &= ~MPIC_GREG_GLOBAL_CONF_1_SIE;
	mpic_write(mpic->gregs, MPIC_GREG_GLOBAL_CONF_1, v);
	raw_spin_unlock_irqrestore(&mpic_lock, flags);
}

void mpic_irq_set_priority(unsigned int irq, unsigned int pri)
{
	struct mpic *mpic = mpic_find(irq);
	unsigned int src = mpic_irq_to_hw(irq);
	unsigned long flags;
	u32 reg;

	if (!mpic)
		return;

	raw_spin_lock_irqsave(&mpic_lock, flags);
	if (mpic_is_ipi(mpic, irq)) {
		reg = mpic_ipi_read(src - mpic->ipi_vecs[0]) &
			~MPIC_VECPRI_PRIORITY_MASK;
		mpic_ipi_write(src - mpic->ipi_vecs[0],
			       reg | (pri << MPIC_VECPRI_PRIORITY_SHIFT));
	} else {
		reg = mpic_irq_read(src, MPIC_INFO(IRQ_VECTOR_PRI))
			& ~MPIC_VECPRI_PRIORITY_MASK;
		mpic_irq_write(src, MPIC_INFO(IRQ_VECTOR_PRI),
			       reg | (pri << MPIC_VECPRI_PRIORITY_SHIFT));
	}
	raw_spin_unlock_irqrestore(&mpic_lock, flags);
}

void mpic_setup_this_cpu(void)
{
#ifdef CONFIG_SMP
	struct mpic *mpic = mpic_primary;
	unsigned long flags;
	u32 msk = 1 << hard_smp_processor_id();
	unsigned int i;

	BUG_ON(mpic == NULL);

	DBG("%s: setup_this_cpu(%d)\n", mpic->name, hard_smp_processor_id());

	raw_spin_lock_irqsave(&mpic_lock, flags);

 	/* let the mpic know we want intrs. default affinity is 0xffffffff
	 * until changed via /proc. That's how it's done on x86. If we want
	 * it differently, then we should make sure we also change the default
	 * values of irq_desc[].affinity in irq.c.
 	 */
	if (distribute_irqs) {
	 	for (i = 0; i < mpic->num_sources ; i++)
			mpic_irq_write(i, MPIC_INFO(IRQ_DESTINATION),
				mpic_irq_read(i, MPIC_INFO(IRQ_DESTINATION)) | msk);
	}

	/* Set current processor priority to 0 */
	mpic_cpu_write(MPIC_INFO(CPU_CURRENT_TASK_PRI), 0);

	raw_spin_unlock_irqrestore(&mpic_lock, flags);
#endif /* CONFIG_SMP */
}

int mpic_cpu_get_priority(void)
{
	struct mpic *mpic = mpic_primary;

	return mpic_cpu_read(MPIC_INFO(CPU_CURRENT_TASK_PRI));
}

void mpic_cpu_set_priority(int prio)
{
	struct mpic *mpic = mpic_primary;

	prio &= MPIC_CPU_TASKPRI_MASK;
	mpic_cpu_write(MPIC_INFO(CPU_CURRENT_TASK_PRI), prio);
}

void mpic_teardown_this_cpu(int secondary)
{
	struct mpic *mpic = mpic_primary;
	unsigned long flags;
	u32 msk = 1 << hard_smp_processor_id();
	unsigned int i;

	BUG_ON(mpic == NULL);

	DBG("%s: teardown_this_cpu(%d)\n", mpic->name, hard_smp_processor_id());
	raw_spin_lock_irqsave(&mpic_lock, flags);

	/* let the mpic know we don't want intrs.  */
	for (i = 0; i < mpic->num_sources ; i++)
		mpic_irq_write(i, MPIC_INFO(IRQ_DESTINATION),
			mpic_irq_read(i, MPIC_INFO(IRQ_DESTINATION)) & ~msk);

	/* Set current processor priority to max */
	mpic_cpu_write(MPIC_INFO(CPU_CURRENT_TASK_PRI), 0xf);
	/* We need to EOI the IPI since not all platforms reset the MPIC
	 * on boot and new interrupts wouldn't get delivered otherwise.
	 */
	mpic_eoi(mpic);

	raw_spin_unlock_irqrestore(&mpic_lock, flags);
}


static unsigned int _mpic_get_one_irq(struct mpic *mpic, int reg)
{
	u32 src;

	src = mpic_cpu_read(reg) & MPIC_INFO(VECPRI_VECTOR_MASK);
#ifdef DEBUG_LOW
	DBG("%s: get_one_irq(reg 0x%x): %d\n", mpic->name, reg, src);
#endif
	if (unlikely(src == mpic->spurious_vec)) {
		if (mpic->flags & MPIC_SPV_EOI)
			mpic_eoi(mpic);
		return NO_IRQ;
	}
	if (unlikely(mpic->protected && test_bit(src, mpic->protected))) {
		if (printk_ratelimit())
			printk(KERN_WARNING "%s: Got protected source %d !\n",
			       mpic->name, (int)src);
		mpic_eoi(mpic);
		return NO_IRQ;
	}

	return irq_linear_revmap(mpic->irqhost, src);
}

unsigned int mpic_get_one_irq(struct mpic *mpic)
{
	return _mpic_get_one_irq(mpic, MPIC_INFO(CPU_INTACK));
}

unsigned int mpic_get_irq(void)
{
	struct mpic *mpic = mpic_primary;

	BUG_ON(mpic == NULL);

	return mpic_get_one_irq(mpic);
}

unsigned int mpic_get_coreint_irq(void)
{
#ifdef CONFIG_BOOKE
	struct mpic *mpic = mpic_primary;
	u32 src;

	BUG_ON(mpic == NULL);

	src = mfspr(SPRN_EPR);

	if (unlikely(src == mpic->spurious_vec)) {
		if (mpic->flags & MPIC_SPV_EOI)
			mpic_eoi(mpic);
		return NO_IRQ;
	}
	if (unlikely(mpic->protected && test_bit(src, mpic->protected))) {
		if (printk_ratelimit())
			printk(KERN_WARNING "%s: Got protected source %d !\n",
			       mpic->name, (int)src);
		return NO_IRQ;
	}

	return irq_linear_revmap(mpic->irqhost, src);
#else
	return NO_IRQ;
#endif
}

unsigned int mpic_get_mcirq(void)
{
	struct mpic *mpic = mpic_primary;

	BUG_ON(mpic == NULL);

	return _mpic_get_one_irq(mpic, MPIC_INFO(CPU_MCACK));
}

#ifdef CONFIG_SMP
void mpic_request_ipis(void)
{
	struct mpic *mpic = mpic_primary;
	int i;
	BUG_ON(mpic == NULL);

	printk(KERN_INFO "mpic: requesting IPIs...\n");

	for (i = 0; i < 4; i++) {
		unsigned int vipi = irq_create_mapping(mpic->irqhost,
						       mpic->ipi_vecs[0] + i);
		if (vipi == NO_IRQ) {
			printk(KERN_ERR "Failed to map %s\n", smp_ipi_name[i]);
			continue;
		}
		smp_request_message_ipi(vipi, i);
	}
}

static void mpic_send_ipi(unsigned int ipi_no, const struct cpumask *cpu_mask)
{
	struct mpic *mpic = mpic_primary;

	BUG_ON(mpic == NULL);

#ifdef DEBUG_IPI
	DBG("%s: send_ipi(ipi_no: %d)\n", mpic->name, ipi_no);
#endif

	mpic_cpu_write(MPIC_INFO(CPU_IPI_DISPATCH_0) +
		       ipi_no * MPIC_INFO(CPU_IPI_DISPATCH_STRIDE),
		       mpic_physmask(cpumask_bits(cpu_mask)[0]));
}

void smp_mpic_message_pass(int target, int msg)
{
	cpumask_var_t tmp;

	/* make sure we're sending something that translates to an IPI */
	if ((unsigned int)msg > 3) {
		printk("SMP %d: smp_message_pass: unknown msg %d\n",
		       smp_processor_id(), msg);
		return;
	}
	switch (target) {
	case MSG_ALL:
		mpic_send_ipi(msg, cpu_online_mask);
		break;
	case MSG_ALL_BUT_SELF:
		alloc_cpumask_var(&tmp, GFP_NOWAIT);
		cpumask_andnot(tmp, cpu_online_mask,
			       cpumask_of(smp_processor_id()));
		mpic_send_ipi(msg, tmp);
		free_cpumask_var(tmp);
		break;
	default:
		mpic_send_ipi(msg, cpumask_of(target));
		break;
	}
}

int __init smp_mpic_probe(void)
{
	int nr_cpus;

	DBG("smp_mpic_probe()...\n");

	nr_cpus = cpumask_weight(cpu_possible_mask);

	DBG("nr_cpus: %d\n", nr_cpus);

	if (nr_cpus > 1)
		mpic_request_ipis();

	return nr_cpus;
}

void __devinit smp_mpic_setup_cpu(int cpu)
{
	mpic_setup_this_cpu();
}

void mpic_reset_core(int cpu)
{
	struct mpic *mpic = mpic_primary;
	u32 pir;
	int cpuid = get_hard_smp_processor_id(cpu);

	/* Set target bit for core reset */
	pir = mpic_read(mpic->gregs, MPIC_INFO(GREG_PROCESSOR_INIT));
	pir |= (1 << cpuid);
	mpic_write(mpic->gregs, MPIC_INFO(GREG_PROCESSOR_INIT), pir);
	mpic_read(mpic->gregs, MPIC_INFO(GREG_PROCESSOR_INIT));

	/* Restore target bit after reset complete */
	pir &= ~(1 << cpuid);
	mpic_write(mpic->gregs, MPIC_INFO(GREG_PROCESSOR_INIT), pir);
	mpic_read(mpic->gregs, MPIC_INFO(GREG_PROCESSOR_INIT));
}
#endif /* CONFIG_SMP */

#ifdef CONFIG_PM
static int mpic_suspend(struct sys_device *dev, pm_message_t state)
{
	struct mpic *mpic = container_of(dev, struct mpic, sysdev);
	int i;

	for (i = 0; i < mpic->num_sources; i++) {
		mpic->save_data[i].vecprio =
			mpic_irq_read(i, MPIC_INFO(IRQ_VECTOR_PRI));
		mpic->save_data[i].dest =
			mpic_irq_read(i, MPIC_INFO(IRQ_DESTINATION));
	}

	return 0;
}

static int mpic_resume(struct sys_device *dev)
{
	struct mpic *mpic = container_of(dev, struct mpic, sysdev);
	int i;

	for (i = 0; i < mpic->num_sources; i++) {
		mpic_irq_write(i, MPIC_INFO(IRQ_VECTOR_PRI),
			       mpic->save_data[i].vecprio);
		mpic_irq_write(i, MPIC_INFO(IRQ_DESTINATION),
			       mpic->save_data[i].dest);

#ifdef CONFIG_MPIC_U3_HT_IRQS
	if (mpic->fixups) {
		struct mpic_irq_fixup *fixup = &mpic->fixups[i];

		if (fixup->base) {
			/* we use the lowest bit in an inverted meaning */
			if ((mpic->save_data[i].fixup_data & 1) == 0)
				continue;

			/* Enable and configure */
			writeb(0x10 + 2 * fixup->index, fixup->base + 2);

			writel(mpic->save_data[i].fixup_data & ~1,
			       fixup->base + 4);
		}
	}
#endif
	} /* end for loop */

	return 0;
}
#endif

static struct sysdev_class mpic_sysclass = {
#ifdef CONFIG_PM
	.resume = mpic_resume,
	.suspend = mpic_suspend,
#endif
	.name = "mpic",
};

static int mpic_init_sys(void)
{
	struct mpic *mpic = mpics;
	int error, id = 0;

	error = sysdev_class_register(&mpic_sysclass);

	while (mpic && !error) {
		mpic->sysdev.cls = &mpic_sysclass;
		mpic->sysdev.id = id++;
		error = sysdev_register(&mpic->sysdev);
		mpic = mpic->next;
	}
	return error;
}

device_initcall(mpic_init_sys);<|MERGE_RESOLUTION|>--- conflicted
+++ resolved
@@ -615,11 +615,7 @@
 	if (irq < NUM_ISA_INTERRUPTS)
 		return NULL;
 
-<<<<<<< HEAD
-	return get_irq_chip_data(irq);
-=======
 	return irq_get_chip_data(irq);
->>>>>>> 00b317a4
 }
 
 /* Determine if the linux irq is an IPI */
@@ -653,11 +649,7 @@
 /* Get the mpic structure from the irq number */
 static inline struct mpic * mpic_from_irq(unsigned int irq)
 {
-<<<<<<< HEAD
-	return get_irq_chip_data(irq);
-=======
 	return irq_get_chip_data(irq);
->>>>>>> 00b317a4
 }
 
 /* Get the mpic structure from the irq data */
@@ -745,11 +737,7 @@
 
 	mpic_unmask_irq(d);
 
-<<<<<<< HEAD
-	if (irq_to_desc(d->irq)->status & IRQ_LEVEL)
-=======
 	if (irqd_is_level_type(d))
->>>>>>> 00b317a4
 		mpic_ht_end_irq(mpic, src);
 }
 
@@ -759,11 +747,7 @@
 	unsigned int src = mpic_irq_to_hw(d->irq);
 
 	mpic_unmask_irq(d);
-<<<<<<< HEAD
-	mpic_startup_ht_interrupt(mpic, src, irq_to_desc(d->irq)->status);
-=======
 	mpic_startup_ht_interrupt(mpic, src, irqd_is_level_type(d));
->>>>>>> 00b317a4
 
 	return 0;
 }
@@ -773,11 +757,7 @@
 	struct mpic *mpic = mpic_from_irq_data(d);
 	unsigned int src = mpic_irq_to_hw(d->irq);
 
-<<<<<<< HEAD
-	mpic_shutdown_ht_interrupt(mpic, src, irq_to_desc(d->irq)->status);
-=======
 	mpic_shutdown_ht_interrupt(mpic, src);
->>>>>>> 00b317a4
 	mpic_mask_irq(d);
 }
 
@@ -794,11 +774,7 @@
 	 * latched another edge interrupt coming in anyway
 	 */
 
-<<<<<<< HEAD
-	if (irq_to_desc(d->irq)->status & IRQ_LEVEL)
-=======
 	if (irqd_is_level_type(d))
->>>>>>> 00b317a4
 		mpic_ht_end_irq(mpic, src);
 	mpic_eoi(mpic);
 }
@@ -887,10 +863,6 @@
 {
 	struct mpic *mpic = mpic_from_irq_data(d);
 	unsigned int src = mpic_irq_to_hw(d->irq);
-<<<<<<< HEAD
-	struct irq_desc *desc = irq_to_desc(d->irq);
-=======
->>>>>>> 00b317a4
 	unsigned int vecpri, vold, vnew;
 
 	DBG("mpic: set_irq_type(mpic:@%p,virq:%d,src:0x%x,type:0x%x)\n",
@@ -1034,16 +1006,6 @@
 
 	/* Set default irq type */
 	irq_set_irq_type(virq, IRQ_TYPE_NONE);
-
-	/* If the MPIC was reset, then all vectors have already been
-	 * initialized.  Otherwise, a per source lazy initialization
-	 * is done here.
-	 */
-	if (!mpic_is_ipi(mpic, hw) && (mpic->flags & MPIC_NO_RESET)) {
-		mpic_set_vector(virq, hw);
-		mpic_set_destination(virq, mpic_processor_id(mpic));
-		mpic_irq_set_priority(virq, 8);
-	}
 
 	/* If the MPIC was reset, then all vectors have already been
 	 * initialized.  Otherwise, a per source lazy initialization
