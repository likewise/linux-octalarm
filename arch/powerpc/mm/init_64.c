--- conflicted
+++ resolved
@@ -189,78 +189,6 @@
 	return 0;
 }
 
-<<<<<<< HEAD
-/* On hash-based CPUs, the vmemmap is bolted in the hash table.
- *
- * On Book3E CPUs, the vmemmap is currently mapped in the top half of
- * the vmalloc space using normal page tables, though the size of
- * pages encoded in the PTEs can be different
- */
-
-#ifdef CONFIG_PPC_BOOK3E
-static int __meminit vmemmap_create_mapping(unsigned long start,
-					    unsigned long page_size,
-					    unsigned long phys)
-{
-	/* Create a PTE encoding without page size */
-	unsigned long i, flags = _PAGE_PRESENT | _PAGE_ACCESSED |
-		_PAGE_KERNEL_RW;
-
-	/* PTEs only contain page size encodings up to 32M */
-	BUG_ON(mmu_psize_defs[mmu_vmemmap_psize].enc > 0xf);
-
-	/* Encode the size in the PTE */
-	flags |= mmu_psize_defs[mmu_vmemmap_psize].enc << 8;
-
-	/* For each PTE for that area, map things. Note that we don't
-	 * increment phys because all PTEs are of the large size and
-	 * thus must have the low bits clear
-	 */
-	for (i = 0; i < page_size; i += PAGE_SIZE)
-		BUG_ON(map_kernel_page(start + i, phys, flags));
-
-	return 0;
-}
-
-#ifdef CONFIG_MEMORY_HOTPLUG
-static void vmemmap_remove_mapping(unsigned long start,
-				   unsigned long page_size)
-{
-}
-#endif
-#else /* CONFIG_PPC_BOOK3E */
-static int __meminit vmemmap_create_mapping(unsigned long start,
-					    unsigned long page_size,
-					    unsigned long phys)
-{
-	int rc = htab_bolt_mapping(start, start + page_size, phys,
-				   pgprot_val(PAGE_KERNEL),
-				   mmu_vmemmap_psize, mmu_kernel_ssize);
-	if (rc < 0) {
-		int rc2 = htab_remove_mapping(start, start + page_size,
-					      mmu_vmemmap_psize,
-					      mmu_kernel_ssize);
-		BUG_ON(rc2 && (rc2 != -ENOENT));
-	}
-	return rc;
-}
-
-#ifdef CONFIG_MEMORY_HOTPLUG
-static void vmemmap_remove_mapping(unsigned long start,
-				   unsigned long page_size)
-{
-	int rc = htab_remove_mapping(start, start + page_size,
-				     mmu_vmemmap_psize,
-				     mmu_kernel_ssize);
-	BUG_ON((rc < 0) && (rc != -ENOENT));
-	WARN_ON(rc == -ENOENT);
-}
-#endif
-
-#endif /* CONFIG_PPC_BOOK3E */
-
-=======
->>>>>>> 138a0764
 struct vmemmap_backing *vmemmap_list;
 static struct vmemmap_backing *next;
 static int num_left;
