--- conflicted
+++ resolved
@@ -2208,7 +2208,6 @@
 			pr_warn("failure unregistering notifier\n");
 		ibdev->iboe.nb.notifier_call = NULL;
 	}
-<<<<<<< HEAD
 
 	if (ibdev->steering_support == MLX4_STEERING_MODE_DEVICE_MANAGED) {
 		mlx4_qp_release_range(dev, ibdev->steer_qpn_base,
@@ -2216,7 +2215,6 @@
 		kfree(ibdev->ib_uc_qpns_bitmap);
 	}
 
-=======
 	if (ibdev->iboe.nb_inet.notifier_call) {
 		if (unregister_inetaddr_notifier(&ibdev->iboe.nb_inet))
 			pr_warn("failure unregistering notifier\n");
@@ -2229,7 +2227,7 @@
 		ibdev->iboe.nb_inet6.notifier_call = NULL;
 	}
 #endif
->>>>>>> 27cdef63
+
 	iounmap(ibdev->uar_map);
 	for (p = 0; p < ibdev->num_ports; ++p)
 		if (ibdev->counters[p] != -1)
