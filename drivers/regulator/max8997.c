--- conflicted
+++ resolved
@@ -935,10 +935,7 @@
 	rdata = devm_kzalloc(&pdev->dev, sizeof(*rdata) *
 				pdata->num_regulators, GFP_KERNEL);
 	if (!rdata) {
-<<<<<<< HEAD
-=======
 		of_node_put(regulators_np);
->>>>>>> 86f66733
 		dev_err(&pdev->dev, "could not allocate memory for regulator data\n");
 		return -ENOMEM;
 	}
